--- conflicted
+++ resolved
@@ -20,11 +20,7 @@
     .option('-u, --username <username>', 'The shopware username.')
     .option('-p, --plugin <plugin>', 'The name of the plugin, for which the description shall be updated.')
     .option('-l, --locale <locale>', 'The locale, for which the description shall be udpated, e.g. de_DE, en_GB etc.')
-<<<<<<< HEAD
-    .option('--no-backup', 'Prevent creating a backup file for the old description text')
-=======
     .option('--backup', 'Create a backup file for the old description text')
->>>>>>> cd0e32a5
     .option('--patch', 'Show diff and interactively ask before updating')
     .parse(process.argv);
 
@@ -80,20 +76,12 @@
             process.exit(1);
         }
 
-<<<<<<< HEAD
-        let backupFile = filePath;
-        if (Program.backup) {
-            backupFile = `${backupFile}~`;
-            await fs.writeFile(backupFile, info.description);
-            console.error('Backup written to ', backupFile);
-=======
         // Create a backup file if requested
         let backupFilePath = filePath;
         if (Program.backup) {
             backupFilePath = `${backupFilePath}~`;
             await fs.writeFile(backupFilePath, info.description);
-            console.log('Backup written to ', backupFilePath);
->>>>>>> cd0e32a5
+            console.error('Backup written to ', backupFilePath);
         }
 
         // Read the description file
@@ -101,30 +89,7 @@
 
         if (Program.patch) {
             if (info.description === description) {
-<<<<<<< HEAD
-                // Equal contents.
                 console.error('No changes');
-            } else {
-                const oldName = backupFile;
-                const newName = filePath;
-
-                const unifiedDiff = jsdiff.createTwoFilesPatch(
-                    oldName,
-                    newName,
-                    info.description,
-                    description
-                );
-                console.log(unifiedDiff);
-                const confirmed = await co(function* () {
-                    const ok = yield confirm('Upload changes? (y/n) ');
-                    process.stdin.pause();
-
-                    return ok;
-                });
-                if (!confirmed) {
-                    console.error('Declined uploading changes.');
-=======
-                console.log('No changes');
             } else {
                 // Write the diff to the output
                 const unifiedDiff = jsdiff.createTwoFilesPatch(backupFilePath, filePath, info.description, description);
@@ -140,8 +105,7 @@
                     return result;
                 });
                 if (!confirmed) {
-                    console.log('Declined uploading changes.');
->>>>>>> cd0e32a5
+                    console.error('Declined uploading changes.');
                     process.exit(1);
                 }
             }
