<<<<<<< HEAD
## next minor releases

* Supports nested lists in changelog markdown.
=======
## 2.0.1

* Fixes evaluation of Shopware version compatibility constraints for Shopware 5 plugins.
>>>>>>> 73cbd9d4

## 2.0.0

* Makes commands `changelog` and `upload` compatible with Shopware 6 plugins.
* Makes command `compatibility` fail when executed for a Shopware 6 plugin.
* Fixes a bug in command `dump-plugin` that lead to a crash when trying to dump a plugin that does not exist.
* Removes methods:
  * `ShopwareStoreCommander.getSalesForPlugin`
  * `ShopwareStoreCommander.getCommissionsForPlugin`
* Removes files:
  * `lib/pluginChangelogParser.js`
  * `lib/pluginInfo.js`
  * `lib/pluginJsonReader.js`<|MERGE_RESOLUTION|>--- conflicted
+++ resolved
@@ -1,12 +1,10 @@
-<<<<<<< HEAD
 ## next minor releases
 
 * Supports nested lists in changelog markdown.
-=======
+
 ## 2.0.1
 
 * Fixes evaluation of Shopware version compatibility constraints for Shopware 5 plugins.
->>>>>>> 73cbd9d4
 
 ## 2.0.0
 
