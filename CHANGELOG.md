--- conflicted
+++ resolved
@@ -1,9 +1,8 @@
-<<<<<<< HEAD
 ## next patch release
 
 * Really adds support for Shopware's 4-digit version numbers.
 * For evaluating composer version constraints the composer semver constraint logic is now used.
-=======
+
 ## 4.0.0
 
 ### Breaking changes
@@ -13,7 +12,6 @@
 ### Bug fixes
 
 * Fixes `upload` command.
->>>>>>> 95c67f7c
 
 ## 3.1.0
 
@@ -40,7 +38,7 @@
 
 ## 2.2.0
 
-* Adds compatibility with Shopware's 4-digit version numbers.
+* Adds compatibility with Showpare's 4-digit version numbers.
 
 ## 2.1.0
 
